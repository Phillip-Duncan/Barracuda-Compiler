--- conflicted
+++ resolved
@@ -36,24 +36,6 @@
             _ => {return None}
         })
     }
-<<<<<<< HEAD
-    pub fn size(&self) -> usize {
-        match self {
-            PrimitiveDataType::F128 => 16,
-            PrimitiveDataType::F64 => 8,
-            PrimitiveDataType::F32 => 4,
-            PrimitiveDataType::F16 => 2,
-            PrimitiveDataType::F8 => 1,
-            PrimitiveDataType::I128 => 16,
-            PrimitiveDataType::I64 => 8,
-            PrimitiveDataType::I32 => 4,
-            PrimitiveDataType::I16 => 2,
-            PrimitiveDataType::I8 => 1,
-            PrimitiveDataType::Bool => 1,
-            PrimitiveDataType::String => 8
-        }
-    }
-=======
     // Currently unused but may be needed in future?
     //pub fn size(&self) -> usize {
     //    match self {
@@ -71,7 +53,6 @@
     //        PrimitiveDataType::String => 8
     //    }
     //}
->>>>>>> 99074ec9
 }
 
 #[derive(Debug, Clone)]
@@ -117,11 +98,6 @@
             // This will need to be changed if proper integer operations are implemented.
             (DataType::PRIMITIVE(_), DataType::PRIMITIVE(_))
             | (DataType::ENVIRONMENTVARIABLE(_), DataType::PRIMITIVE(_))
-<<<<<<< HEAD
-            | (DataType::ENVIRONMENTVARIABLE(_), DataType::PRIMITIVE(_))
-            | (DataType::PRIMITIVE(_), DataType::ENVIRONMENTVARIABLE(_))
-=======
->>>>>>> 99074ec9
             | (DataType::PRIMITIVE(_), DataType::ENVIRONMENTVARIABLE(_))
             | (DataType::ENVIRONMENTVARIABLE(_), DataType::ENVIRONMENTVARIABLE(_)) => true,
             (DataType::POINTER(this_inner), DataType::POINTER(other_inner)) => this_inner == other_inner,
