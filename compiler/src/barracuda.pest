WHITESPACE = _{ " " | "\n" | "\t" | "\r" }
COMMENT = _{ "/*" ~ (!"*/" ~ ANY)* ~ "*/" | "//" ~ (!"\n" ~ ANY)*}

// Literal Definitions
decimal = @{ (("0" | ASCII_NONZERO_DIGIT ~ ASCII_DIGIT*)
    ~ "." ~ ASCII_DIGIT*
    ~ (^"e" ~ ("+" | "-")? ~ ASCII_DIGIT+)?) 
    |
    (("0" | ASCII_NONZERO_DIGIT ~ ASCII_DIGIT*)
    ~ (^"e" ~ ("+" | "-")? ~ ASCII_DIGIT+)?)
}

integer = @{
    ("0" | ASCII_NONZERO_DIGIT ~ ASCII_DIGIT*)
}

boolean = @ {
    "false" | "true"
}

string = ${ "\"" ~ inner ~ "\"" }
inner = @{ char* }
char = {
    !("\"" | "\\") ~ ANY
    | "\\" ~ ("\"" | "\\" | "/" | "b" | "f" | "n" | "r" | "t")
    | "\\" ~ ("u" ~ ASCII_HEX_DIGIT{4})
}

identifier_char = _{
    ASCII_ALPHANUMERIC | "_"
}

<<<<<<< HEAD
identifier = @{ASCII_ALPHA ~ identifier_char*}
reference = @{ "&" ~ identifier }
variable = @{ "*"* ~ identifier }
=======
identifier = @{ (ASCII_ALPHA | "_") ~ identifier_char*}
>>>>>>> 4ac7f0ac
literal = _{decimal | integer | boolean | string}

func_arg = {expression}
func_call = {identifier ~ "(" ~ ")" |
             identifier ~ "(" ~ (func_arg ~ ("," ~ func_arg)*) ~ ")"}
naked_func_call = { func_call }

// Operator Definitions
equality_operator = _{equal | not_equal}
comparison_operator = _{greater_equal | less_equal | greater_than | less_than} // Must put <= and >= before < and > so the parser matches them first.
term_operator = _{add | sub}
factor_operator = _{div | mul | modulus}
exponent_operator = _{pow}
unary_operator = _{unary_not | unary_neg}

unary_not = {"!"}
unary_neg = {"-"}

add = {"+"}
sub = {"-"}
div = {"/"}
mul = {"*"}
modulus = {"%"}
pow = {"^"}
addr = {"&"}

equal = {"=="}
not_equal = {"!="}
greater_than = {">"}
less_than = {"<"}
greater_equal = {">="}
less_equal = {"<="}

// Operator precedence expression flow
expression = _{ equality }
equality   = { comparison ~ ( equality_operator ~ comparison )* }
comparison = { term ~ ( comparison_operator ~ term )* }
term       = { factor ~ ( term_operator ~ factor )* }
factor     = { exponent ~ ( factor_operator ~ exponent )* }
exponent   = { unary ~ (exponent_operator ~ unary)* }
unary      = { unary_operator ~ unary | primary }
primary    = _{ literal | func_call | reference | variable | "("~expression~")" }

// Statements that can be in global scope (or function scope)
global_statement = _{func_statement | if_statement | for_statement | while_statement
    | construct_statement ~ ";" | return_statement ~ ";" | assign_statement ~ ";" | print_statement  ~ ";"
    | external_statement ~ ";" | naked_func_call ~ ";"}

global_statement_list = {global_statement*}
global_scope_block = {"{" ~  global_statement_list ~ "}"}

// Statements that can be in any scope
statement = _{if_statement | for_statement | while_statement
    | return_statement ~ ";" | assign_statement ~ ";" | print_statement  ~ ";" | naked_func_call ~ ";"}

statement_list = {statement*}
scope_block = {"{" ~  statement_list ~ "}"}

construct_statement = {"let " ~ variable ~ "=" ~ expression
                       // | "let " ~ variable ~ ":" ~ datatype ~ "=" ~ expression //Currently datatypes are not functional.
                       // | "let " ~ variable ~ ":" ~ datatype  //Currently the 'expression' part of a construct statement is required.
                    }

// Define environment variable
external_statement = {"extern " ~ identifier}


assign_statement = {variable ~ "=" ~ expression}
datatype = _{identifier}

print_statement = {"print" ~ expression}

// Control Flow
if_statement = {"if" ~ expression ~ scope_block ~ ( ("else" ~ scope_block) | ("else" ~ if_statement))?}
for_statement = {"for" ~ "(" ~ construct_statement ~ ";" ~ expression ~ ";" ~ assign_statement ~ ")" ~ scope_block}
while_statement = {"while" ~ expression ~ scope_block}

func_param = {variable} //{variable ~ ":" ~ datatype | variable} (datatype not yet functional)
func_statement = {"fn" ~ identifier ~ "("~ (func_param ~ ("," ~ func_param)* )? ~ ")" ~ (":" ~ datatype)? ~ global_scope_block }
return_statement = {"return" ~ expression}


// Program
program = _{ SOI ~ global_statement_list ~ EOI }<|MERGE_RESOLUTION|>--- conflicted
+++ resolved
@@ -30,13 +30,9 @@
     ASCII_ALPHANUMERIC | "_"
 }
 
-<<<<<<< HEAD
-identifier = @{ASCII_ALPHA ~ identifier_char*}
+identifier = @{ (ASCII_ALPHA | "_") ~ identifier_char*}
 reference = @{ "&" ~ identifier }
 variable = @{ "*"* ~ identifier }
-=======
-identifier = @{ (ASCII_ALPHA | "_") ~ identifier_char*}
->>>>>>> 4ac7f0ac
 literal = _{decimal | integer | boolean | string}
 
 func_arg = {expression}
